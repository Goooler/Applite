// !$*UTF8*$!
{
	archiveVersion = 1;
	classes = {
	};
	objectVersion = 56;
	objects = {

/* Begin PBXBuildFile section */
		41062C952A3794EA00FD48EA /* BrewPaths.swift in Sources */ = {isa = PBXBuildFile; fileRef = 41062C942A3794EA00FD48EA /* BrewPaths.swift */; };
		41062C972A3A20F900FD48EA /* UninstallSelf.swift in Sources */ = {isa = PBXBuildFile; fileRef = 41062C962A3A20F900FD48EA /* UninstallSelf.swift */; };
		41062C992A3A263F00FD48EA /* UninstallSelfView.swift in Sources */ = {isa = PBXBuildFile; fileRef = 41062C982A3A263F00FD48EA /* UninstallSelfView.swift */; };
		41062C9B2A3E4AFA00FD48EA /* BundleExtension.swift in Sources */ = {isa = PBXBuildFile; fileRef = 41062C9A2A3E4AFA00FD48EA /* BundleExtension.swift */; };
		4120AB652A754B1700F68EFE /* AppliteAppView.swift in Sources */ = {isa = PBXBuildFile; fileRef = 4120AB642A754B1700F68EFE /* AppliteAppView.swift */; };
		4120AB682A755B5A00F68EFE /* CheckForUpdatesView.swift in Sources */ = {isa = PBXBuildFile; fileRef = 4120AB672A755B5A00F68EFE /* CheckForUpdatesView.swift */; };
		4125BB8A29539907000FBD25 /* PlaceholderAppView.swift in Sources */ = {isa = PBXBuildFile; fileRef = 4125BB8929539907000FBD25 /* PlaceholderAppView.swift */; };
		4126353E2A77C6EF00155034 /* ArrayExtension.swift in Sources */ = {isa = PBXBuildFile; fileRef = 4126353D2A77C6EF00155034 /* ArrayExtension.swift */; };
		412635442A77FB1600155034 /* BrewInstallationProgress.swift in Sources */ = {isa = PBXBuildFile; fileRef = 412635432A77FB1600155034 /* BrewInstallationProgress.swift */; };
		412635492A7804E700155034 /* CaskDataLoadError.swift in Sources */ = {isa = PBXBuildFile; fileRef = 412635482A7804E700155034 /* CaskDataLoadError.swift */; };
		4126354B2A79075900155034 /* ShellResult.swift in Sources */ = {isa = PBXBuildFile; fileRef = 4126354A2A79075900155034 /* ShellResult.swift */; };
		4129FFD92A7A613E00CFE392 /* Fuse in Frameworks */ = {isa = PBXBuildFile; productRef = 4129FFD82A7A613E00CFE392 /* Fuse */; };
		413F77A52972B2E70053349A /* BrewInstallation.swift in Sources */ = {isa = PBXBuildFile; fileRef = 413F77A42972B2E70053349A /* BrewInstallation.swift */; };
		413F77A72972C8000053349A /* ShellOutputStream.swift in Sources */ = {isa = PBXBuildFile; fileRef = 413F77A62972C8000053349A /* ShellOutputStream.swift */; };
		414074F528DF53E80073EB22 /* AppliteApp.swift in Sources */ = {isa = PBXBuildFile; fileRef = 414074F428DF53E80073EB22 /* AppliteApp.swift */; };
		414074F728DF53E80073EB22 /* ContentView.swift in Sources */ = {isa = PBXBuildFile; fileRef = 414074F628DF53E80073EB22 /* ContentView.swift */; };
		414074F928DF53EB0073EB22 /* Assets.xcassets in Resources */ = {isa = PBXBuildFile; fileRef = 414074F828DF53EB0073EB22 /* Assets.xcassets */; };
		414074FC28DF53EB0073EB22 /* Preview Assets.xcassets in Resources */ = {isa = PBXBuildFile; fileRef = 414074FB28DF53EB0073EB22 /* Preview Assets.xcassets */; };
		4140750528DF5FA60073EB22 /* AppView.swift in Sources */ = {isa = PBXBuildFile; fileRef = 4140750428DF5FA60073EB22 /* AppView.swift */; };
		41483CCD29101C9900BB10C2 /* Category.swift in Sources */ = {isa = PBXBuildFile; fileRef = 41483CCC29101C9900BB10C2 /* Category.swift */; };
		41524B99295E352200D0046A /* SettingsView.swift in Sources */ = {isa = PBXBuildFile; fileRef = 41524B98295E352200D0046A /* SettingsView.swift */; };
		41524B9E295FA36E00D0046A /* DebounceObject.swift in Sources */ = {isa = PBXBuildFile; fileRef = 41524B9D295FA36E00D0046A /* DebounceObject.swift */; };
		4166EE7028F5D4C900CE305A /* Commands.swift in Sources */ = {isa = PBXBuildFile; fileRef = 4166EE6F28F5D4C900CE305A /* Commands.swift */; };
		4166EE7D28F73B2300CE305A /* BrewAnalytics.swift in Sources */ = {isa = PBXBuildFile; fileRef = 4166EE7C28F73B2300CE305A /* BrewAnalytics.swift */; };
		41857B732911A2F2004A1894 /* categories.json in Resources */ = {isa = PBXBuildFile; fileRef = 41857B722911A2F2004A1894 /* categories.json */; };
		41857B752912D94A004A1894 /* CategoryView.swift in Sources */ = {isa = PBXBuildFile; fileRef = 41857B742912D94A004A1894 /* CategoryView.swift */; };
		418989AD2A33A5C4004AC23B /* BrewManagementView.swift in Sources */ = {isa = PBXBuildFile; fileRef = 418989AC2A33A5C4004AC23B /* BrewManagementView.swift */; };
		418989AF2A33B65A004AC23B /* SmallProgressView.swift in Sources */ = {isa = PBXBuildFile; fileRef = 418989AE2A33B65A004AC23B /* SmallProgressView.swift */; };
		418989B22A35D651004AC23B /* isBrewPathValid.swift in Sources */ = {isa = PBXBuildFile; fileRef = 418989B12A35D651004AC23B /* isBrewPathValid.swift */; };
		418989B42A35D67C004AC23B /* isCommandLineToolsInstalled.swift in Sources */ = {isa = PBXBuildFile; fileRef = 418989B32A35D67C004AC23B /* isCommandLineToolsInstalled.swift */; };
		4189CE362937C96D009C836D /* CachedAsyncImage in Frameworks */ = {isa = PBXBuildFile; productRef = 4189CE352937C96D009C836D /* CachedAsyncImage */; };
		4189CE392937CD41009C836D /* Shimmer in Frameworks */ = {isa = PBXBuildFile; productRef = 4189CE382937CD41009C836D /* Shimmer */; };
		4189CE41293C980E009C836D /* BigButtonStyle.swift in Sources */ = {isa = PBXBuildFile; fileRef = 4189CE40293C980E009C836D /* BigButtonStyle.swift */; };
		418F331C28EB3D540023D76F /* AppGridView.swift in Sources */ = {isa = PBXBuildFile; fileRef = 418F331B28EB3D540023D76F /* AppGridView.swift */; };
		418F332428EC8BA10023D76F /* Cask.swift in Sources */ = {isa = PBXBuildFile; fileRef = 418F332328EC8BA10023D76F /* Cask.swift */; };
		418F332628EC921D0023D76F /* CaskData.swift in Sources */ = {isa = PBXBuildFile; fileRef = 418F332528EC921D0023D76F /* CaskData.swift */; };
		4191392C29159B5C00F1D75D /* CaskDTO.swift in Sources */ = {isa = PBXBuildFile; fileRef = 4191392B29159B5C00F1D75D /* CaskDTO.swift */; };
		419506A42964A27F00FE5802 /* SetupView.swift in Sources */ = {isa = PBXBuildFile; fileRef = 419506A32964A27F00FE5802 /* SetupView.swift */; };
		419506A62964A5EF00FE5802 /* BrewPathSelectorView.swift in Sources */ = {isa = PBXBuildFile; fileRef = 419506A52964A5EF00FE5802 /* BrewPathSelectorView.swift */; };
		4196C8F528F9CB2600EADDDA /* DiscoverView.swift in Sources */ = {isa = PBXBuildFile; fileRef = 4196C8F428F9CB2600EADDDA /* DiscoverView.swift */; };
		4196C8F928F9CDF700EADDDA /* DownloadView.swift in Sources */ = {isa = PBXBuildFile; fileRef = 4196C8F828F9CDF700EADDDA /* DownloadView.swift */; };
		4196C8FE28F9E13600EADDDA /* UpdateView.swift in Sources */ = {isa = PBXBuildFile; fileRef = 4196C8FD28F9E13600EADDDA /* UpdateView.swift */; };
		4196C90028F9E1F400EADDDA /* InstalledView.swift in Sources */ = {isa = PBXBuildFile; fileRef = 4196C8FF28F9E1F400EADDDA /* InstalledView.swift */; };
		4196C90428FC03A900EADDDA /* Shell.swift in Sources */ = {isa = PBXBuildFile; fileRef = 4196C90328FC03A900EADDDA /* Shell.swift */; };
		41C8FA292A7A598B000BB9A2 /* Sparkle in Frameworks */ = {isa = PBXBuildFile; productRef = 41C8FA282A7A598B000BB9A2 /* Sparkle */; };
		41DF006429EAA094004EB7AE /* SendNotification.swift in Sources */ = {isa = PBXBuildFile; fileRef = 41DF006329EAA094004EB7AE /* SendNotification.swift */; };
		41DF006729EAB285004EB7AE /* PZCircularControl in Frameworks */ = {isa = PBXBuildFile; productRef = 41DF006629EAB285004EB7AE /* PZCircularControl */; };
<<<<<<< HEAD
		E2563CCE2A864638003F20FE /* Localizable.strings in Resources */ = {isa = PBXBuildFile; fileRef = E2563CCC2A864638003F20FE /* Localizable.strings */; };
=======
		BD7546572A868DA30083996B /* Localizable.xcstrings in Resources */ = {isa = PBXBuildFile; fileRef = BD7546562A868DA30083996B /* Localizable.xcstrings */; };
>>>>>>> 125b7838
/* End PBXBuildFile section */

/* Begin PBXFileReference section */
		41062C942A3794EA00FD48EA /* BrewPaths.swift */ = {isa = PBXFileReference; lastKnownFileType = sourcecode.swift; path = BrewPaths.swift; sourceTree = "<group>"; };
		41062C962A3A20F900FD48EA /* UninstallSelf.swift */ = {isa = PBXFileReference; lastKnownFileType = sourcecode.swift; path = UninstallSelf.swift; sourceTree = "<group>"; };
		41062C982A3A263F00FD48EA /* UninstallSelfView.swift */ = {isa = PBXFileReference; lastKnownFileType = sourcecode.swift; path = UninstallSelfView.swift; sourceTree = "<group>"; };
		41062C9A2A3E4AFA00FD48EA /* BundleExtension.swift */ = {isa = PBXFileReference; lastKnownFileType = sourcecode.swift; path = BundleExtension.swift; sourceTree = "<group>"; };
		4120AB642A754B1700F68EFE /* AppliteAppView.swift */ = {isa = PBXFileReference; lastKnownFileType = sourcecode.swift; path = AppliteAppView.swift; sourceTree = "<group>"; };
		4120AB672A755B5A00F68EFE /* CheckForUpdatesView.swift */ = {isa = PBXFileReference; lastKnownFileType = sourcecode.swift; path = CheckForUpdatesView.swift; sourceTree = "<group>"; };
		4125BB8929539907000FBD25 /* PlaceholderAppView.swift */ = {isa = PBXFileReference; lastKnownFileType = sourcecode.swift; path = PlaceholderAppView.swift; sourceTree = "<group>"; };
		4126353D2A77C6EF00155034 /* ArrayExtension.swift */ = {isa = PBXFileReference; lastKnownFileType = sourcecode.swift; path = ArrayExtension.swift; sourceTree = "<group>"; };
		412635432A77FB1600155034 /* BrewInstallationProgress.swift */ = {isa = PBXFileReference; lastKnownFileType = sourcecode.swift; path = BrewInstallationProgress.swift; sourceTree = "<group>"; };
		412635482A7804E700155034 /* CaskDataLoadError.swift */ = {isa = PBXFileReference; lastKnownFileType = sourcecode.swift; path = CaskDataLoadError.swift; sourceTree = "<group>"; };
		4126354A2A79075900155034 /* ShellResult.swift */ = {isa = PBXFileReference; lastKnownFileType = sourcecode.swift; path = ShellResult.swift; sourceTree = "<group>"; };
		413F77A42972B2E70053349A /* BrewInstallation.swift */ = {isa = PBXFileReference; lastKnownFileType = sourcecode.swift; path = BrewInstallation.swift; sourceTree = "<group>"; };
		413F77A62972C8000053349A /* ShellOutputStream.swift */ = {isa = PBXFileReference; lastKnownFileType = sourcecode.swift; path = ShellOutputStream.swift; sourceTree = "<group>"; };
		414074F128DF53E80073EB22 /* Applite.app */ = {isa = PBXFileReference; explicitFileType = wrapper.application; includeInIndex = 0; path = Applite.app; sourceTree = BUILT_PRODUCTS_DIR; };
		414074F428DF53E80073EB22 /* AppliteApp.swift */ = {isa = PBXFileReference; lastKnownFileType = sourcecode.swift; path = AppliteApp.swift; sourceTree = "<group>"; };
		414074F628DF53E80073EB22 /* ContentView.swift */ = {isa = PBXFileReference; lastKnownFileType = sourcecode.swift; path = ContentView.swift; sourceTree = "<group>"; };
		414074F828DF53EB0073EB22 /* Assets.xcassets */ = {isa = PBXFileReference; lastKnownFileType = folder.assetcatalog; path = Assets.xcassets; sourceTree = "<group>"; };
		414074FB28DF53EB0073EB22 /* Preview Assets.xcassets */ = {isa = PBXFileReference; lastKnownFileType = folder.assetcatalog; path = "Preview Assets.xcassets"; sourceTree = "<group>"; };
		414074FD28DF53EB0073EB22 /* Applite.entitlements */ = {isa = PBXFileReference; lastKnownFileType = text.plist.entitlements; path = Applite.entitlements; sourceTree = "<group>"; };
		4140750428DF5FA60073EB22 /* AppView.swift */ = {isa = PBXFileReference; lastKnownFileType = sourcecode.swift; path = AppView.swift; sourceTree = "<group>"; };
		41483CCC29101C9900BB10C2 /* Category.swift */ = {isa = PBXFileReference; lastKnownFileType = sourcecode.swift; path = Category.swift; sourceTree = "<group>"; };
		41524B98295E352200D0046A /* SettingsView.swift */ = {isa = PBXFileReference; lastKnownFileType = sourcecode.swift; path = SettingsView.swift; sourceTree = "<group>"; };
		41524B9D295FA36E00D0046A /* DebounceObject.swift */ = {isa = PBXFileReference; lastKnownFileType = sourcecode.swift; path = DebounceObject.swift; sourceTree = "<group>"; };
		4166EE6F28F5D4C900CE305A /* Commands.swift */ = {isa = PBXFileReference; lastKnownFileType = sourcecode.swift; path = Commands.swift; sourceTree = "<group>"; };
		4166EE7C28F73B2300CE305A /* BrewAnalytics.swift */ = {isa = PBXFileReference; lastKnownFileType = sourcecode.swift; path = BrewAnalytics.swift; sourceTree = "<group>"; };
		41857B722911A2F2004A1894 /* categories.json */ = {isa = PBXFileReference; fileEncoding = 4; lastKnownFileType = text.json; path = categories.json; sourceTree = "<group>"; };
		41857B742912D94A004A1894 /* CategoryView.swift */ = {isa = PBXFileReference; lastKnownFileType = sourcecode.swift; path = CategoryView.swift; sourceTree = "<group>"; };
		418989AC2A33A5C4004AC23B /* BrewManagementView.swift */ = {isa = PBXFileReference; lastKnownFileType = sourcecode.swift; path = BrewManagementView.swift; sourceTree = "<group>"; };
		418989AE2A33B65A004AC23B /* SmallProgressView.swift */ = {isa = PBXFileReference; lastKnownFileType = sourcecode.swift; path = SmallProgressView.swift; sourceTree = "<group>"; };
		418989B12A35D651004AC23B /* isBrewPathValid.swift */ = {isa = PBXFileReference; lastKnownFileType = sourcecode.swift; path = isBrewPathValid.swift; sourceTree = "<group>"; };
		418989B32A35D67C004AC23B /* isCommandLineToolsInstalled.swift */ = {isa = PBXFileReference; lastKnownFileType = sourcecode.swift; path = isCommandLineToolsInstalled.swift; sourceTree = "<group>"; };
		4189CE40293C980E009C836D /* BigButtonStyle.swift */ = {isa = PBXFileReference; lastKnownFileType = sourcecode.swift; path = BigButtonStyle.swift; sourceTree = "<group>"; };
		418F331B28EB3D540023D76F /* AppGridView.swift */ = {isa = PBXFileReference; lastKnownFileType = sourcecode.swift; path = AppGridView.swift; sourceTree = "<group>"; };
		418F332328EC8BA10023D76F /* Cask.swift */ = {isa = PBXFileReference; lastKnownFileType = sourcecode.swift; path = Cask.swift; sourceTree = "<group>"; };
		418F332528EC921D0023D76F /* CaskData.swift */ = {isa = PBXFileReference; lastKnownFileType = sourcecode.swift; path = CaskData.swift; sourceTree = "<group>"; };
		4191392B29159B5C00F1D75D /* CaskDTO.swift */ = {isa = PBXFileReference; lastKnownFileType = sourcecode.swift; path = CaskDTO.swift; sourceTree = "<group>"; };
		419506A32964A27F00FE5802 /* SetupView.swift */ = {isa = PBXFileReference; lastKnownFileType = sourcecode.swift; path = SetupView.swift; sourceTree = "<group>"; };
		419506A52964A5EF00FE5802 /* BrewPathSelectorView.swift */ = {isa = PBXFileReference; lastKnownFileType = sourcecode.swift; path = BrewPathSelectorView.swift; sourceTree = "<group>"; };
		419506A729696A5300FE5802 /* Applite-Info.plist */ = {isa = PBXFileReference; lastKnownFileType = text.plist.xml; path = "Applite-Info.plist"; sourceTree = SOURCE_ROOT; };
		4196C8F428F9CB2600EADDDA /* DiscoverView.swift */ = {isa = PBXFileReference; lastKnownFileType = sourcecode.swift; path = DiscoverView.swift; sourceTree = "<group>"; };
		4196C8F828F9CDF700EADDDA /* DownloadView.swift */ = {isa = PBXFileReference; lastKnownFileType = sourcecode.swift; path = DownloadView.swift; sourceTree = "<group>"; };
		4196C8FD28F9E13600EADDDA /* UpdateView.swift */ = {isa = PBXFileReference; lastKnownFileType = sourcecode.swift; path = UpdateView.swift; sourceTree = "<group>"; };
		4196C8FF28F9E1F400EADDDA /* InstalledView.swift */ = {isa = PBXFileReference; lastKnownFileType = sourcecode.swift; path = InstalledView.swift; sourceTree = "<group>"; };
		4196C90128FAF57A00EADDDA /* AppliteDebug.entitlements */ = {isa = PBXFileReference; lastKnownFileType = text.plist.entitlements; path = AppliteDebug.entitlements; sourceTree = "<group>"; };
		4196C90328FC03A900EADDDA /* Shell.swift */ = {isa = PBXFileReference; lastKnownFileType = sourcecode.swift; path = Shell.swift; sourceTree = "<group>"; };
		41DF006329EAA094004EB7AE /* SendNotification.swift */ = {isa = PBXFileReference; lastKnownFileType = sourcecode.swift; path = SendNotification.swift; sourceTree = "<group>"; };
<<<<<<< HEAD
		E2563CCD2A864638003F20FE /* base */ = {isa = PBXFileReference; lastKnownFileType = text.plist.strings; name = base; path = Applite/Resources/base.lproj/Localizable.strings; sourceTree = "<group>"; };
		E2563CCF2A86465A003F20FE /* en */ = {isa = PBXFileReference; lastKnownFileType = text.plist.strings; name = en; path = Applite/Resources/en.lproj/Localizable.strings; sourceTree = "<group>"; };
		E2563CD02A864683003F20FE /* fr */ = {isa = PBXFileReference; lastKnownFileType = text.plist.strings; name = fr; path = Applite/Resources/fr.lproj/Localizable.strings; sourceTree = "<group>"; };
=======
		BD7546562A868DA30083996B /* Localizable.xcstrings */ = {isa = PBXFileReference; fileEncoding = 4; lastKnownFileType = text.json.xcstrings; path = Localizable.xcstrings; sourceTree = "<group>"; };
>>>>>>> 125b7838
/* End PBXFileReference section */

/* Begin PBXFrameworksBuildPhase section */
		414074EE28DF53E80073EB22 /* Frameworks */ = {
			isa = PBXFrameworksBuildPhase;
			buildActionMask = 2147483647;
			files = (
				41C8FA292A7A598B000BB9A2 /* Sparkle in Frameworks */,
				4189CE392937CD41009C836D /* Shimmer in Frameworks */,
				41DF006729EAB285004EB7AE /* PZCircularControl in Frameworks */,
				4129FFD92A7A613E00CFE392 /* Fuse in Frameworks */,
				4189CE362937C96D009C836D /* CachedAsyncImage in Frameworks */,
			);
			runOnlyForDeploymentPostprocessing = 0;
		};
/* End PBXFrameworksBuildPhase section */

/* Begin PBXGroup section */
		4120AB662A755B0700F68EFE /* Sparkle Updater */ = {
			isa = PBXGroup;
			children = (
				4120AB672A755B5A00F68EFE /* CheckForUpdatesView.swift */,
			);
			path = "Sparkle Updater";
			sourceTree = "<group>";
		};
		4126353F2A77C71F00155034 /* Shell */ = {
			isa = PBXGroup;
			children = (
				4196C90328FC03A900EADDDA /* Shell.swift */,
				413F77A62972C8000053349A /* ShellOutputStream.swift */,
				4126354A2A79075900155034 /* ShellResult.swift */,
			);
			path = Shell;
			sourceTree = "<group>";
		};
		412635402A77F99F00155034 /* Extensions */ = {
			isa = PBXGroup;
			children = (
				41062C9A2A3E4AFA00FD48EA /* BundleExtension.swift */,
				4126353D2A77C6EF00155034 /* ArrayExtension.swift */,
			);
			path = Extensions;
			sourceTree = "<group>";
		};
		412635412A77FA1A00155034 /* Components */ = {
			isa = PBXGroup;
			children = (
				419506A52964A5EF00FE5802 /* BrewPathSelectorView.swift */,
				418989AE2A33B65A004AC23B /* SmallProgressView.swift */,
				4120AB662A755B0700F68EFE /* Sparkle Updater */,
			);
			path = Components;
			sourceTree = "<group>";
		};
		412635422A77FB0000155034 /* Brew Installation */ = {
			isa = PBXGroup;
			children = (
				413F77A42972B2E70053349A /* BrewInstallation.swift */,
				412635432A77FB1600155034 /* BrewInstallationProgress.swift */,
			);
			path = "Brew Installation";
			sourceTree = "<group>";
		};
		4126354C2A79195200155034 /* Styles */ = {
			isa = PBXGroup;
			children = (
				4189CE40293C980E009C836D /* BigButtonStyle.swift */,
			);
			path = Styles;
			sourceTree = "<group>";
		};
		414074E828DF53E80073EB22 = {
			isa = PBXGroup;
			children = (
<<<<<<< HEAD
				E2563CCC2A864638003F20FE /* Localizable.strings */,
=======
				BD7546562A868DA30083996B /* Localizable.xcstrings */,
>>>>>>> 125b7838
				418F332728F1C95B0023D76F /* Packages */,
				414074F328DF53E80073EB22 /* Applite */,
				414074F228DF53E80073EB22 /* Products */,
			);
			sourceTree = "<group>";
		};
		414074F228DF53E80073EB22 /* Products */ = {
			isa = PBXGroup;
			children = (
				414074F128DF53E80073EB22 /* Applite.app */,
			);
			name = Products;
			sourceTree = "<group>";
		};
		414074F328DF53E80073EB22 /* Applite */ = {
			isa = PBXGroup;
			children = (
				419506A729696A5300FE5802 /* Applite-Info.plist */,
				414074F428DF53E80073EB22 /* AppliteApp.swift */,
				414074F828DF53EB0073EB22 /* Assets.xcassets */,
				4140750328DF5ED00073EB22 /* Views */,
				412635412A77FA1A00155034 /* Components */,
				4126354C2A79195200155034 /* Styles */,
				418F332228EC8B120023D76F /* Model */,
				4191393129269FD600F1D75D /* Utilities */,
				412635402A77F99F00155034 /* Extensions */,
				41483CC9290F047A00BB10C2 /* Resources */,
				414074FA28DF53EB0073EB22 /* Preview Content */,
				414074FD28DF53EB0073EB22 /* Applite.entitlements */,
				4196C90128FAF57A00EADDDA /* AppliteDebug.entitlements */,
			);
			path = Applite;
			sourceTree = "<group>";
		};
		414074FA28DF53EB0073EB22 /* Preview Content */ = {
			isa = PBXGroup;
			children = (
				414074FB28DF53EB0073EB22 /* Preview Assets.xcassets */,
			);
			path = "Preview Content";
			sourceTree = "<group>";
		};
		4140750328DF5ED00073EB22 /* Views */ = {
			isa = PBXGroup;
			children = (
				414074F628DF53E80073EB22 /* ContentView.swift */,
				419506A32964A27F00FE5802 /* SetupView.swift */,
				41062C982A3A263F00FD48EA /* UninstallSelfView.swift */,
				41524B98295E352200D0046A /* SettingsView.swift */,
				4166EE6F28F5D4C900CE305A /* Commands.swift */,
				4196C8F628F9CB4100EADDDA /* App Views */,
				4196C8F728F9CB5200EADDDA /* Detail Views */,
			);
			path = Views;
			sourceTree = "<group>";
		};
		41483CC9290F047A00BB10C2 /* Resources */ = {
			isa = PBXGroup;
			children = (
				41857B722911A2F2004A1894 /* categories.json */,
			);
			path = Resources;
			sourceTree = "<group>";
		};
		41483CCA29101C7200BB10C2 /* Cask Data */ = {
			isa = PBXGroup;
			children = (
				418F332528EC921D0023D76F /* CaskData.swift */,
				418F332328EC8BA10023D76F /* Cask.swift */,
				4166EE7C28F73B2300CE305A /* BrewAnalytics.swift */,
				4191392B29159B5C00F1D75D /* CaskDTO.swift */,
				412635482A7804E700155034 /* CaskDataLoadError.swift */,
			);
			path = "Cask Data";
			sourceTree = "<group>";
		};
		41483CCB29101C7D00BB10C2 /* Categories */ = {
			isa = PBXGroup;
			children = (
				41483CCC29101C9900BB10C2 /* Category.swift */,
			);
			path = Categories;
			sourceTree = "<group>";
		};
		418989B02A35D628004AC23B /* Verify Brew Installation */ = {
			isa = PBXGroup;
			children = (
				418989B12A35D651004AC23B /* isBrewPathValid.swift */,
				418989B32A35D67C004AC23B /* isCommandLineToolsInstalled.swift */,
			);
			path = "Verify Brew Installation";
			sourceTree = "<group>";
		};
		418F332228EC8B120023D76F /* Model */ = {
			isa = PBXGroup;
			children = (
				41483CCA29101C7200BB10C2 /* Cask Data */,
				41483CCB29101C7D00BB10C2 /* Categories */,
			);
			path = Model;
			sourceTree = "<group>";
		};
		418F332728F1C95B0023D76F /* Packages */ = {
			isa = PBXGroup;
			children = (
			);
			name = Packages;
			sourceTree = "<group>";
		};
		4191393129269FD600F1D75D /* Utilities */ = {
			isa = PBXGroup;
			children = (
				412635422A77FB0000155034 /* Brew Installation */,
				4126353F2A77C71F00155034 /* Shell */,
				41062C942A3794EA00FD48EA /* BrewPaths.swift */,
				41524B9D295FA36E00D0046A /* DebounceObject.swift */,
				41DF006329EAA094004EB7AE /* SendNotification.swift */,
				41062C962A3A20F900FD48EA /* UninstallSelf.swift */,
				418989B02A35D628004AC23B /* Verify Brew Installation */,
			);
			path = Utilities;
			sourceTree = "<group>";
		};
		4196C8F628F9CB4100EADDDA /* App Views */ = {
			isa = PBXGroup;
			children = (
				4140750428DF5FA60073EB22 /* AppView.swift */,
				418F331B28EB3D540023D76F /* AppGridView.swift */,
				4125BB8929539907000FBD25 /* PlaceholderAppView.swift */,
				4120AB642A754B1700F68EFE /* AppliteAppView.swift */,
			);
			path = "App Views";
			sourceTree = "<group>";
		};
		4196C8F728F9CB5200EADDDA /* Detail Views */ = {
			isa = PBXGroup;
			children = (
				4196C8F828F9CDF700EADDDA /* DownloadView.swift */,
				4196C8F428F9CB2600EADDDA /* DiscoverView.swift */,
				4196C8FD28F9E13600EADDDA /* UpdateView.swift */,
				4196C8FF28F9E1F400EADDDA /* InstalledView.swift */,
				41857B742912D94A004A1894 /* CategoryView.swift */,
				418989AC2A33A5C4004AC23B /* BrewManagementView.swift */,
			);
			path = "Detail Views";
			sourceTree = "<group>";
		};
/* End PBXGroup section */

/* Begin PBXNativeTarget section */
		414074F028DF53E80073EB22 /* Applite */ = {
			isa = PBXNativeTarget;
			buildConfigurationList = 4140750028DF53EB0073EB22 /* Build configuration list for PBXNativeTarget "Applite" */;
			buildPhases = (
				414074ED28DF53E80073EB22 /* Sources */,
				414074EE28DF53E80073EB22 /* Frameworks */,
				414074EF28DF53E80073EB22 /* Resources */,
			);
			buildRules = (
			);
			dependencies = (
			);
			name = Applite;
			packageProductDependencies = (
				4189CE352937C96D009C836D /* CachedAsyncImage */,
				4189CE382937CD41009C836D /* Shimmer */,
				41DF006629EAB285004EB7AE /* PZCircularControl */,
				41C8FA282A7A598B000BB9A2 /* Sparkle */,
				4129FFD82A7A613E00CFE392 /* Fuse */,
			);
			productName = Applite;
			productReference = 414074F128DF53E80073EB22 /* Applite.app */;
			productType = "com.apple.product-type.application";
		};
/* End PBXNativeTarget section */

/* Begin PBXProject section */
		414074E928DF53E80073EB22 /* Project object */ = {
			isa = PBXProject;
			attributes = {
				BuildIndependentTargetsInParallel = 1;
				LastSwiftUpdateCheck = 1400;
				LastUpgradeCheck = 1410;
				TargetAttributes = {
					414074F028DF53E80073EB22 = {
						CreatedOnToolsVersion = 14.0;
					};
				};
			};
			buildConfigurationList = 414074EC28DF53E80073EB22 /* Build configuration list for PBXProject "Applite" */;
			compatibilityVersion = "Xcode 14.0";
			developmentRegion = en;
			hasScannedForEncodings = 0;
			knownRegions = (
				Base,
				base,
				en,
				fr,
			);
			mainGroup = 414074E828DF53E80073EB22;
			packageReferences = (
				4189CE342937C96D009C836D /* XCRemoteSwiftPackageReference "swiftui-cached-async-image" */,
				4189CE372937CD41009C836D /* XCRemoteSwiftPackageReference "SwiftUI-Shimmer" */,
				41DF006529EAB285004EB7AE /* XCRemoteSwiftPackageReference "PZCircularControl" */,
				41C8FA272A7A598B000BB9A2 /* XCRemoteSwiftPackageReference "Sparkle" */,
				4129FFD72A7A613E00CFE392 /* XCRemoteSwiftPackageReference "fuse-swift" */,
			);
			productRefGroup = 414074F228DF53E80073EB22 /* Products */;
			projectDirPath = "";
			projectRoot = "";
			targets = (
				414074F028DF53E80073EB22 /* Applite */,
			);
		};
/* End PBXProject section */

/* Begin PBXResourcesBuildPhase section */
		414074EF28DF53E80073EB22 /* Resources */ = {
			isa = PBXResourcesBuildPhase;
			buildActionMask = 2147483647;
			files = (
				414074FC28DF53EB0073EB22 /* Preview Assets.xcassets in Resources */,
<<<<<<< HEAD
				E2563CCE2A864638003F20FE /* Localizable.strings in Resources */,
=======
>>>>>>> 125b7838
				41857B732911A2F2004A1894 /* categories.json in Resources */,
				BD7546572A868DA30083996B /* Localizable.xcstrings in Resources */,
				414074F928DF53EB0073EB22 /* Assets.xcassets in Resources */,
			);
			runOnlyForDeploymentPostprocessing = 0;
		};
/* End PBXResourcesBuildPhase section */

/* Begin PBXSourcesBuildPhase section */
		414074ED28DF53E80073EB22 /* Sources */ = {
			isa = PBXSourcesBuildPhase;
			buildActionMask = 2147483647;
			files = (
				4196C90028F9E1F400EADDDA /* InstalledView.swift in Sources */,
				4140750528DF5FA60073EB22 /* AppView.swift in Sources */,
				418F332428EC8BA10023D76F /* Cask.swift in Sources */,
				4126353E2A77C6EF00155034 /* ArrayExtension.swift in Sources */,
				4166EE7028F5D4C900CE305A /* Commands.swift in Sources */,
				4166EE7D28F73B2300CE305A /* BrewAnalytics.swift in Sources */,
				414074F728DF53E80073EB22 /* ContentView.swift in Sources */,
				4189CE41293C980E009C836D /* BigButtonStyle.swift in Sources */,
				41DF006429EAA094004EB7AE /* SendNotification.swift in Sources */,
				41857B752912D94A004A1894 /* CategoryView.swift in Sources */,
				4196C8F528F9CB2600EADDDA /* DiscoverView.swift in Sources */,
				4125BB8A29539907000FBD25 /* PlaceholderAppView.swift in Sources */,
				413F77A52972B2E70053349A /* BrewInstallation.swift in Sources */,
				418989B42A35D67C004AC23B /* isCommandLineToolsInstalled.swift in Sources */,
				419506A42964A27F00FE5802 /* SetupView.swift in Sources */,
				41524B99295E352200D0046A /* SettingsView.swift in Sources */,
				41524B9E295FA36E00D0046A /* DebounceObject.swift in Sources */,
				4196C8FE28F9E13600EADDDA /* UpdateView.swift in Sources */,
				41062C992A3A263F00FD48EA /* UninstallSelfView.swift in Sources */,
				414074F528DF53E80073EB22 /* AppliteApp.swift in Sources */,
				412635492A7804E700155034 /* CaskDataLoadError.swift in Sources */,
				41062C9B2A3E4AFA00FD48EA /* BundleExtension.swift in Sources */,
				418989AF2A33B65A004AC23B /* SmallProgressView.swift in Sources */,
				419506A62964A5EF00FE5802 /* BrewPathSelectorView.swift in Sources */,
				4191392C29159B5C00F1D75D /* CaskDTO.swift in Sources */,
				4196C90428FC03A900EADDDA /* Shell.swift in Sources */,
				413F77A72972C8000053349A /* ShellOutputStream.swift in Sources */,
				418989AD2A33A5C4004AC23B /* BrewManagementView.swift in Sources */,
				418989B22A35D651004AC23B /* isBrewPathValid.swift in Sources */,
				41062C952A3794EA00FD48EA /* BrewPaths.swift in Sources */,
				41483CCD29101C9900BB10C2 /* Category.swift in Sources */,
				418F331C28EB3D540023D76F /* AppGridView.swift in Sources */,
				41062C972A3A20F900FD48EA /* UninstallSelf.swift in Sources */,
				4126354B2A79075900155034 /* ShellResult.swift in Sources */,
				418F332628EC921D0023D76F /* CaskData.swift in Sources */,
				4196C8F928F9CDF700EADDDA /* DownloadView.swift in Sources */,
				4120AB682A755B5A00F68EFE /* CheckForUpdatesView.swift in Sources */,
				4120AB652A754B1700F68EFE /* AppliteAppView.swift in Sources */,
				412635442A77FB1600155034 /* BrewInstallationProgress.swift in Sources */,
			);
			runOnlyForDeploymentPostprocessing = 0;
		};
/* End PBXSourcesBuildPhase section */

<<<<<<< HEAD
/* Begin PBXVariantGroup section */
		E2563CCC2A864638003F20FE /* Localizable.strings */ = {
			isa = PBXVariantGroup;
			children = (
				E2563CCD2A864638003F20FE /* base */,
				E2563CCF2A86465A003F20FE /* en */,
				E2563CD02A864683003F20FE /* fr */,
			);
			name = Localizable.strings;
			sourceTree = "<group>";
		};
/* End PBXVariantGroup section */

=======
>>>>>>> 125b7838
/* Begin XCBuildConfiguration section */
		414074FE28DF53EB0073EB22 /* Debug */ = {
			isa = XCBuildConfiguration;
			buildSettings = {
				ALWAYS_SEARCH_USER_PATHS = NO;
				CLANG_ANALYZER_LOCALIZABILITY_NONLOCALIZED = YES;
				CLANG_ANALYZER_NONNULL = YES;
				CLANG_ANALYZER_NUMBER_OBJECT_CONVERSION = YES_AGGRESSIVE;
				CLANG_CXX_LANGUAGE_STANDARD = "gnu++20";
				CLANG_ENABLE_MODULES = YES;
				CLANG_ENABLE_OBJC_ARC = YES;
				CLANG_ENABLE_OBJC_WEAK = YES;
				CLANG_WARN_BLOCK_CAPTURE_AUTORELEASING = YES;
				CLANG_WARN_BOOL_CONVERSION = YES;
				CLANG_WARN_COMMA = YES;
				CLANG_WARN_CONSTANT_CONVERSION = YES;
				CLANG_WARN_DEPRECATED_OBJC_IMPLEMENTATIONS = YES;
				CLANG_WARN_DIRECT_OBJC_ISA_USAGE = YES_ERROR;
				CLANG_WARN_DOCUMENTATION_COMMENTS = YES;
				CLANG_WARN_EMPTY_BODY = YES;
				CLANG_WARN_ENUM_CONVERSION = YES;
				CLANG_WARN_INFINITE_RECURSION = YES;
				CLANG_WARN_INT_CONVERSION = YES;
				CLANG_WARN_NON_LITERAL_NULL_CONVERSION = YES;
				CLANG_WARN_OBJC_IMPLICIT_RETAIN_SELF = YES;
				CLANG_WARN_OBJC_LITERAL_CONVERSION = YES;
				CLANG_WARN_OBJC_ROOT_CLASS = YES_ERROR;
				CLANG_WARN_QUOTED_INCLUDE_IN_FRAMEWORK_HEADER = YES;
				CLANG_WARN_RANGE_LOOP_ANALYSIS = YES;
				CLANG_WARN_STRICT_PROTOTYPES = YES;
				CLANG_WARN_SUSPICIOUS_MOVE = YES;
				CLANG_WARN_UNGUARDED_AVAILABILITY = YES_AGGRESSIVE;
				CLANG_WARN_UNREACHABLE_CODE = YES;
				CLANG_WARN__DUPLICATE_METHOD_MATCH = YES;
				COPY_PHASE_STRIP = NO;
				DEAD_CODE_STRIPPING = YES;
				DEBUG_INFORMATION_FORMAT = dwarf;
				ENABLE_STRICT_OBJC_MSGSEND = YES;
				ENABLE_TESTABILITY = YES;
				GCC_C_LANGUAGE_STANDARD = gnu11;
				GCC_DYNAMIC_NO_PIC = NO;
				GCC_NO_COMMON_BLOCKS = YES;
				GCC_OPTIMIZATION_LEVEL = 0;
				GCC_PREPROCESSOR_DEFINITIONS = (
					"DEBUG=1",
					"$(inherited)",
				);
				GCC_WARN_64_TO_32_BIT_CONVERSION = YES;
				GCC_WARN_ABOUT_RETURN_TYPE = YES_ERROR;
				GCC_WARN_UNDECLARED_SELECTOR = YES;
				GCC_WARN_UNINITIALIZED_AUTOS = YES_AGGRESSIVE;
				GCC_WARN_UNUSED_FUNCTION = YES;
				GCC_WARN_UNUSED_VARIABLE = YES;
				LD_RUNPATH_SEARCH_PATHS = "";
				MACOSX_DEPLOYMENT_TARGET = 13.1;
				MTL_ENABLE_DEBUG_INFO = INCLUDE_SOURCE;
				MTL_FAST_MATH = YES;
				ONLY_ACTIVE_ARCH = YES;
				SDKROOT = macosx;
				SWIFT_ACTIVE_COMPILATION_CONDITIONS = DEBUG;
				SWIFT_OPTIMIZATION_LEVEL = "-Onone";
			};
			name = Debug;
		};
		414074FF28DF53EB0073EB22 /* Release */ = {
			isa = XCBuildConfiguration;
			buildSettings = {
				ALWAYS_SEARCH_USER_PATHS = NO;
				CLANG_ANALYZER_LOCALIZABILITY_NONLOCALIZED = YES;
				CLANG_ANALYZER_NONNULL = YES;
				CLANG_ANALYZER_NUMBER_OBJECT_CONVERSION = YES_AGGRESSIVE;
				CLANG_CXX_LANGUAGE_STANDARD = "gnu++20";
				CLANG_ENABLE_MODULES = YES;
				CLANG_ENABLE_OBJC_ARC = YES;
				CLANG_ENABLE_OBJC_WEAK = YES;
				CLANG_WARN_BLOCK_CAPTURE_AUTORELEASING = YES;
				CLANG_WARN_BOOL_CONVERSION = YES;
				CLANG_WARN_COMMA = YES;
				CLANG_WARN_CONSTANT_CONVERSION = YES;
				CLANG_WARN_DEPRECATED_OBJC_IMPLEMENTATIONS = YES;
				CLANG_WARN_DIRECT_OBJC_ISA_USAGE = YES_ERROR;
				CLANG_WARN_DOCUMENTATION_COMMENTS = YES;
				CLANG_WARN_EMPTY_BODY = YES;
				CLANG_WARN_ENUM_CONVERSION = YES;
				CLANG_WARN_INFINITE_RECURSION = YES;
				CLANG_WARN_INT_CONVERSION = YES;
				CLANG_WARN_NON_LITERAL_NULL_CONVERSION = YES;
				CLANG_WARN_OBJC_IMPLICIT_RETAIN_SELF = YES;
				CLANG_WARN_OBJC_LITERAL_CONVERSION = YES;
				CLANG_WARN_OBJC_ROOT_CLASS = YES_ERROR;
				CLANG_WARN_QUOTED_INCLUDE_IN_FRAMEWORK_HEADER = YES;
				CLANG_WARN_RANGE_LOOP_ANALYSIS = YES;
				CLANG_WARN_STRICT_PROTOTYPES = YES;
				CLANG_WARN_SUSPICIOUS_MOVE = YES;
				CLANG_WARN_UNGUARDED_AVAILABILITY = YES_AGGRESSIVE;
				CLANG_WARN_UNREACHABLE_CODE = YES;
				CLANG_WARN__DUPLICATE_METHOD_MATCH = YES;
				COPY_PHASE_STRIP = NO;
				DEAD_CODE_STRIPPING = YES;
				DEBUG_INFORMATION_FORMAT = "dwarf-with-dsym";
				ENABLE_NS_ASSERTIONS = NO;
				ENABLE_STRICT_OBJC_MSGSEND = YES;
				GCC_C_LANGUAGE_STANDARD = gnu11;
				GCC_NO_COMMON_BLOCKS = YES;
				GCC_WARN_64_TO_32_BIT_CONVERSION = YES;
				GCC_WARN_ABOUT_RETURN_TYPE = YES_ERROR;
				GCC_WARN_UNDECLARED_SELECTOR = YES;
				GCC_WARN_UNINITIALIZED_AUTOS = YES_AGGRESSIVE;
				GCC_WARN_UNUSED_FUNCTION = YES;
				GCC_WARN_UNUSED_VARIABLE = YES;
				LD_RUNPATH_SEARCH_PATHS = "";
				MACOSX_DEPLOYMENT_TARGET = 13.1;
				MTL_ENABLE_DEBUG_INFO = NO;
				MTL_FAST_MATH = YES;
				SDKROOT = macosx;
				SWIFT_COMPILATION_MODE = wholemodule;
				SWIFT_OPTIMIZATION_LEVEL = "-O";
			};
			name = Release;
		};
		4140750128DF53EB0073EB22 /* Debug */ = {
			isa = XCBuildConfiguration;
			buildSettings = {
				ASSETCATALOG_COMPILER_APPICON_NAME = AppIcon;
				ASSETCATALOG_COMPILER_GLOBAL_ACCENT_COLOR_NAME = AccentColor;
				CODE_SIGN_ENTITLEMENTS = Applite/AppliteDebug.entitlements;
				CODE_SIGN_IDENTITY = "-";
				"CODE_SIGN_IDENTITY[sdk=macosx*]" = "-";
				CODE_SIGN_STYLE = Automatic;
				COMBINE_HIDPI_IMAGES = YES;
				CURRENT_PROJECT_VERSION = 5;
				DEAD_CODE_STRIPPING = YES;
				DEVELOPMENT_ASSET_PATHS = "\"Applite/Preview Content\"";
				DEVELOPMENT_TEAM = 9CLTNBW4Z3;
				ENABLE_HARDENED_RUNTIME = YES;
				ENABLE_PREVIEWS = YES;
				GENERATE_INFOPLIST_FILE = YES;
				INFOPLIST_FILE = "Applite-Info.plist";
				INFOPLIST_KEY_CFBundleDisplayName = Applite;
				INFOPLIST_KEY_LSApplicationCategoryType = "public.app-category.utilities";
				INFOPLIST_KEY_NSHumanReadableCopyright = "";
				INFOPLIST_KEY_UILaunchStoryboardName = S;
				LD_RUNPATH_SEARCH_PATHS = (
					"$(inherited)",
					"@executable_path/../Frameworks",
				);
				MACOSX_DEPLOYMENT_TARGET = 13.0;
				MARKETING_VERSION = 1.0;
				PRODUCT_BUNDLE_IDENTIFIER = dev.aerolite.Applite;
				PRODUCT_NAME = "$(TARGET_NAME)";
				SWIFT_EMIT_LOC_STRINGS = YES;
				SWIFT_VERSION = 5.0;
			};
			name = Debug;
		};
		4140750228DF53EB0073EB22 /* Release */ = {
			isa = XCBuildConfiguration;
			buildSettings = {
				ASSETCATALOG_COMPILER_APPICON_NAME = AppIcon;
				ASSETCATALOG_COMPILER_GLOBAL_ACCENT_COLOR_NAME = AccentColor;
				CODE_SIGN_ENTITLEMENTS = Applite/Applite.entitlements;
				CODE_SIGN_IDENTITY = "-";
				"CODE_SIGN_IDENTITY[sdk=macosx*]" = "-";
				CODE_SIGN_STYLE = Automatic;
				COMBINE_HIDPI_IMAGES = YES;
				CURRENT_PROJECT_VERSION = 5;
				DEAD_CODE_STRIPPING = YES;
				DEVELOPMENT_ASSET_PATHS = "\"Applite/Preview Content\"";
				DEVELOPMENT_TEAM = 9CLTNBW4Z3;
				ENABLE_HARDENED_RUNTIME = YES;
				ENABLE_PREVIEWS = YES;
				GENERATE_INFOPLIST_FILE = YES;
				INFOPLIST_FILE = "Applite-Info.plist";
				INFOPLIST_KEY_CFBundleDisplayName = Applite;
				INFOPLIST_KEY_LSApplicationCategoryType = "public.app-category.utilities";
				INFOPLIST_KEY_NSHumanReadableCopyright = "";
				INFOPLIST_KEY_UILaunchStoryboardName = S;
				LD_RUNPATH_SEARCH_PATHS = (
					"$(inherited)",
					"@executable_path/../Frameworks",
				);
				MACOSX_DEPLOYMENT_TARGET = 13.0;
				MARKETING_VERSION = 1.0;
				PRODUCT_BUNDLE_IDENTIFIER = dev.aerolite.Applite;
				PRODUCT_NAME = "$(TARGET_NAME)";
				SWIFT_EMIT_LOC_STRINGS = YES;
				SWIFT_VERSION = 5.0;
			};
			name = Release;
		};
/* End XCBuildConfiguration section */

/* Begin XCConfigurationList section */
		414074EC28DF53E80073EB22 /* Build configuration list for PBXProject "Applite" */ = {
			isa = XCConfigurationList;
			buildConfigurations = (
				414074FE28DF53EB0073EB22 /* Debug */,
				414074FF28DF53EB0073EB22 /* Release */,
			);
			defaultConfigurationIsVisible = 0;
			defaultConfigurationName = Release;
		};
		4140750028DF53EB0073EB22 /* Build configuration list for PBXNativeTarget "Applite" */ = {
			isa = XCConfigurationList;
			buildConfigurations = (
				4140750128DF53EB0073EB22 /* Debug */,
				4140750228DF53EB0073EB22 /* Release */,
			);
			defaultConfigurationIsVisible = 0;
			defaultConfigurationName = Release;
		};
/* End XCConfigurationList section */

/* Begin XCRemoteSwiftPackageReference section */
		4129FFD72A7A613E00CFE392 /* XCRemoteSwiftPackageReference "fuse-swift" */ = {
			isa = XCRemoteSwiftPackageReference;
			repositoryURL = "https://github.com/krisk/fuse-swift.git";
			requirement = {
				kind = upToNextMajorVersion;
				minimumVersion = 1.0.0;
			};
		};
		4189CE342937C96D009C836D /* XCRemoteSwiftPackageReference "swiftui-cached-async-image" */ = {
			isa = XCRemoteSwiftPackageReference;
			repositoryURL = "https://github.com/lorenzofiamingo/swiftui-cached-async-image";
			requirement = {
				kind = upToNextMajorVersion;
				minimumVersion = 2.0.0;
			};
		};
		4189CE372937CD41009C836D /* XCRemoteSwiftPackageReference "SwiftUI-Shimmer" */ = {
			isa = XCRemoteSwiftPackageReference;
			repositoryURL = "https://github.com/markiv/SwiftUI-Shimmer";
			requirement = {
				kind = upToNextMajorVersion;
				minimumVersion = 1.0.0;
			};
		};
		41C8FA272A7A598B000BB9A2 /* XCRemoteSwiftPackageReference "Sparkle" */ = {
			isa = XCRemoteSwiftPackageReference;
			repositoryURL = "https://github.com/sparkle-project/Sparkle";
			requirement = {
				kind = upToNextMajorVersion;
				minimumVersion = 2.0.0;
			};
		};
		41DF006529EAB285004EB7AE /* XCRemoteSwiftPackageReference "PZCircularControl" */ = {
			isa = XCRemoteSwiftPackageReference;
			repositoryURL = "https://github.com/philptr/PZCircularControl";
			requirement = {
				kind = upToNextMajorVersion;
				minimumVersion = 0.1.2;
			};
		};
/* End XCRemoteSwiftPackageReference section */

/* Begin XCSwiftPackageProductDependency section */
		4129FFD82A7A613E00CFE392 /* Fuse */ = {
			isa = XCSwiftPackageProductDependency;
			package = 4129FFD72A7A613E00CFE392 /* XCRemoteSwiftPackageReference "fuse-swift" */;
			productName = Fuse;
		};
		4189CE352937C96D009C836D /* CachedAsyncImage */ = {
			isa = XCSwiftPackageProductDependency;
			package = 4189CE342937C96D009C836D /* XCRemoteSwiftPackageReference "swiftui-cached-async-image" */;
			productName = CachedAsyncImage;
		};
		4189CE382937CD41009C836D /* Shimmer */ = {
			isa = XCSwiftPackageProductDependency;
			package = 4189CE372937CD41009C836D /* XCRemoteSwiftPackageReference "SwiftUI-Shimmer" */;
			productName = Shimmer;
		};
		41C8FA282A7A598B000BB9A2 /* Sparkle */ = {
			isa = XCSwiftPackageProductDependency;
			package = 41C8FA272A7A598B000BB9A2 /* XCRemoteSwiftPackageReference "Sparkle" */;
			productName = Sparkle;
		};
		41DF006629EAB285004EB7AE /* PZCircularControl */ = {
			isa = XCSwiftPackageProductDependency;
			package = 41DF006529EAB285004EB7AE /* XCRemoteSwiftPackageReference "PZCircularControl" */;
			productName = PZCircularControl;
		};
/* End XCSwiftPackageProductDependency section */
	};
	rootObject = 414074E928DF53E80073EB22 /* Project object */;
}<|MERGE_RESOLUTION|>--- conflicted
+++ resolved
@@ -54,11 +54,7 @@
 		41C8FA292A7A598B000BB9A2 /* Sparkle in Frameworks */ = {isa = PBXBuildFile; productRef = 41C8FA282A7A598B000BB9A2 /* Sparkle */; };
 		41DF006429EAA094004EB7AE /* SendNotification.swift in Sources */ = {isa = PBXBuildFile; fileRef = 41DF006329EAA094004EB7AE /* SendNotification.swift */; };
 		41DF006729EAB285004EB7AE /* PZCircularControl in Frameworks */ = {isa = PBXBuildFile; productRef = 41DF006629EAB285004EB7AE /* PZCircularControl */; };
-<<<<<<< HEAD
-		E2563CCE2A864638003F20FE /* Localizable.strings in Resources */ = {isa = PBXBuildFile; fileRef = E2563CCC2A864638003F20FE /* Localizable.strings */; };
-=======
 		BD7546572A868DA30083996B /* Localizable.xcstrings in Resources */ = {isa = PBXBuildFile; fileRef = BD7546562A868DA30083996B /* Localizable.xcstrings */; };
->>>>>>> 125b7838
 /* End PBXBuildFile section */
 
 /* Begin PBXFileReference section */
@@ -108,13 +104,7 @@
 		4196C90128FAF57A00EADDDA /* AppliteDebug.entitlements */ = {isa = PBXFileReference; lastKnownFileType = text.plist.entitlements; path = AppliteDebug.entitlements; sourceTree = "<group>"; };
 		4196C90328FC03A900EADDDA /* Shell.swift */ = {isa = PBXFileReference; lastKnownFileType = sourcecode.swift; path = Shell.swift; sourceTree = "<group>"; };
 		41DF006329EAA094004EB7AE /* SendNotification.swift */ = {isa = PBXFileReference; lastKnownFileType = sourcecode.swift; path = SendNotification.swift; sourceTree = "<group>"; };
-<<<<<<< HEAD
-		E2563CCD2A864638003F20FE /* base */ = {isa = PBXFileReference; lastKnownFileType = text.plist.strings; name = base; path = Applite/Resources/base.lproj/Localizable.strings; sourceTree = "<group>"; };
-		E2563CCF2A86465A003F20FE /* en */ = {isa = PBXFileReference; lastKnownFileType = text.plist.strings; name = en; path = Applite/Resources/en.lproj/Localizable.strings; sourceTree = "<group>"; };
-		E2563CD02A864683003F20FE /* fr */ = {isa = PBXFileReference; lastKnownFileType = text.plist.strings; name = fr; path = Applite/Resources/fr.lproj/Localizable.strings; sourceTree = "<group>"; };
-=======
 		BD7546562A868DA30083996B /* Localizable.xcstrings */ = {isa = PBXFileReference; fileEncoding = 4; lastKnownFileType = text.json.xcstrings; path = Localizable.xcstrings; sourceTree = "<group>"; };
->>>>>>> 125b7838
 /* End PBXFileReference section */
 
 /* Begin PBXFrameworksBuildPhase section */
@@ -190,11 +180,7 @@
 		414074E828DF53E80073EB22 = {
 			isa = PBXGroup;
 			children = (
-<<<<<<< HEAD
-				E2563CCC2A864638003F20FE /* Localizable.strings */,
-=======
 				BD7546562A868DA30083996B /* Localizable.xcstrings */,
->>>>>>> 125b7838
 				418F332728F1C95B0023D76F /* Packages */,
 				414074F328DF53E80073EB22 /* Applite */,
 				414074F228DF53E80073EB22 /* Products */,
@@ -417,10 +403,6 @@
 			buildActionMask = 2147483647;
 			files = (
 				414074FC28DF53EB0073EB22 /* Preview Assets.xcassets in Resources */,
-<<<<<<< HEAD
-				E2563CCE2A864638003F20FE /* Localizable.strings in Resources */,
-=======
->>>>>>> 125b7838
 				41857B732911A2F2004A1894 /* categories.json in Resources */,
 				BD7546572A868DA30083996B /* Localizable.xcstrings in Resources */,
 				414074F928DF53EB0073EB22 /* Assets.xcassets in Resources */,
@@ -478,22 +460,6 @@
 		};
 /* End PBXSourcesBuildPhase section */
 
-<<<<<<< HEAD
-/* Begin PBXVariantGroup section */
-		E2563CCC2A864638003F20FE /* Localizable.strings */ = {
-			isa = PBXVariantGroup;
-			children = (
-				E2563CCD2A864638003F20FE /* base */,
-				E2563CCF2A86465A003F20FE /* en */,
-				E2563CD02A864683003F20FE /* fr */,
-			);
-			name = Localizable.strings;
-			sourceTree = "<group>";
-		};
-/* End PBXVariantGroup section */
-
-=======
->>>>>>> 125b7838
 /* Begin XCBuildConfiguration section */
 		414074FE28DF53EB0073EB22 /* Debug */ = {
 			isa = XCBuildConfiguration;
