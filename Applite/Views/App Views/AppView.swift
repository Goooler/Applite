//
//  AppView.swift
//  Applite
//
//  Created by Milán Várady on 2022. 09. 24..
//

import SwiftUI
import CachedAsyncImage
import Shimmer
import PZCircularControl

/// App view role
enum AppRole {
    case installAndManage   // Used in the download section, or when searching
    case update             // Used in the update section
    case installed          // Used in the installed section
}

/// Shows an application's icon and provides controls for installing, updating, uninstalling and opening the app. Used all across the app.
struct AppView: View {
    /// A ``Cask`` object to display
    @ObservedObject var cask: Cask
    /// Role of the app, e.g. install, updated or uninstall
    var role: AppRole
    
    @EnvironmentObject var caskData: CaskData
    
    @State var mouseHover = false
    
    // Popover
    @State var showingBrewPathError = false
    
    // Alerts
    @State var showingDownloadAlert = false
    @State var failureAlertMessage = ""
    @State var showingFailureAlert = false
    @State var showingPkgAlert = false
    
    // Success animation
    @State var successCheckmarkScale = 0.0001
    @State var keepSuccessIndicator = false
    
    /// App view dimensions, and spacing
    public static let dimensions: (width: CGFloat, height: CGFloat, spacing: CGFloat) = (width: 320, height: 80, spacing: 20)
    
    var body: some View {
        HStack {
            // Icon name and description
            HStack {
                AppIcon(iconURL: URL(string: "https://github.com/App-Fair/appcasks/releases/download/cask-\(cask.id)/AppIcon.png")!,
                        faviconURL: URL(string: "https://icon.horse/icon/\(cask.homepageURL.host ?? "")")!)
                .padding(.leading, 5)
                
                // Name and description
                VStack(alignment: .leading) {
                    Text(cask.name)
                        .font(.system(size: 16, weight: .bold))
                    
                    Text(cask.description)
                        .foregroundColor(.secondary)
                }
                
                Spacer()
            }
            .contentShape(Rectangle())
            .alert("Broken Brew Path", isPresented: $showingBrewPathError) {
                Button("OK", role: .cancel) {
                    showingBrewPathError = false
                }
            } message: {
                Text(NSLocalizedString(BrewInstallation.brokenPathOrIstallMessage, comment: ""))
            }
            
            if cask.progressState == .idle {
                if !keepSuccessIndicator {
                    // Buttons
                    switch role {
                    case .installAndManage:
                        if cask.isInstalled {
                            OpenAndManageAppView(cask: cask, deleteButton: false, moreOptionsButton: true)
                        } else if mouseHover || showingDownloadAlert {
                            DownloadButton(cask: cask, showingAlert: $showingDownloadAlert)
                                .padding(.trailing, 5)
                        }
                        
                    case .update:
                        UpdateButton(cask: cask)
                        
                    case .installed:
                        OpenAndManageAppView(cask: cask, deleteButton: true, moreOptionsButton: false)
                            .padding(.trailing, 5)
                    }
                } else {
                    Image(systemName: "checkmark")
                        .font(.system(size: 18, weight: .bold))
                        .foregroundColor(.green)
                }
            } else {
                // Progress indicator
                switch cask.progressState {
                case .busy(let task):
                    ProgressView() {
                        if !task.isEmpty {
                            Text(task)
                                .font(.system(size: 12))
                        }
                    }
                    .scaleEffect(0.8)
                    
                case .downloading(let percent):
                    PZCircularControl(
                        PZCircularControlParams(
                            innerBackgroundColor: Color.clear,
                            outerBackgroundColor: Color.gray.opacity(0.5),
                            tintColor: LinearGradient(gradient: Gradient(colors: [.blue, .purple]), startPoint: .bottomLeading, endPoint: .topLeading),
                            textColor: .blue,
                            barWidth: 4.0,
                            glowDistance: 10.0,
                            font: .system(size: 10),
                            initialValue: CGFloat(percent)
                        )
                    )
                    .font(.system(size: 10))
                    .frame(width: 54, height: 54)
                    
                case .success:
                    Image(systemName: "checkmark")
                        .font(.system(size: 18, weight: .bold))
                        .foregroundColor(.green)
                        .scaleEffect(successCheckmarkScale)
                        .onAppear {
                            withAnimation(.spring(blendDuration: 0.5)) {
                                successCheckmarkScale = 1
                            }
                            
                            if self.role == .installAndManage {
                                DispatchQueue.main.asyncAfter(deadline: .now() + 1.5) {
                                    withAnimation(.spring(blendDuration: 1)) {
                                        successCheckmarkScale = 0.0001
                                    }
                                }
                            } else {
                                keepSuccessIndicator = true
                            }
                        }
                    
                case .failed(let output):
                    HStack {
                        Image(systemName: "xmark.circle.fill")
                            .font(.system(size: 20))
                            .foregroundColor(.red)
                        
                        Text("Error")
                            .foregroundColor(.red)
                        
                        Button("OK") {
                            cask.progressState = .idle
                        }
                        .buttonStyle(.bordered)
                    }
                    .onAppear {
                        // Alert for install errors
                        if output.contains("It seems there is already an App") {
                            failureAlertMessage = String(localized: "\(cask.name) is already installed. If you want to add it to \(Bundle.main.appName) click more options (chevron icon) and press Force Install.")
                            showingFailureAlert = true
                        } else if output.contains("Could not resolve host") {
                            failureAlertMessage = String(localized:"Couldn't download app. No internet connection, or host is unreachable.")
                            showingFailureAlert = true
                        }
                    }
                    .alert("Error", isPresented: $showingFailureAlert) {
                        Button("OK", role: .cancel) { }
                    } message: {
                        Text(failureAlertMessage)
                    }
                    
                case .idle:
                    EmptyView()
                }
            }
        }
        .buttonStyle(.plain)
        .onHover { over in
            withAnimation(.interactiveSpring()) {
                mouseHover = over
            }
        }
        .frame(width: Self.dimensions.width, height: Self.dimensions.height)
<<<<<<< HEAD
=======
        .popover(isPresented: $showingPopover) {
            VStack(alignment: .leading, spacing: 5) {
                if cask.isInstalled {
                    // Open popover
                    Button("Open") {
                        cask.launchApp()
                    }
                    .buttonStyle(.plain)
                } else {
                    // Install popover
                    Button {
                        showingPopover = false
                        
                        Task {
                            if !BrewPaths.isSelectedBrewPathValid() {
                                showingBrewPathError = true
                                return
                            }
                            
                            if cask.pkgInstaller {
                                showingPkgAlert = true
                                return
                            }
                            
                            await cask.install(caskData: caskData)
                        }
                    } label: {
                        Label {
                            Text("Download")
                        } icon: {
                            Image(systemName: "arrow.down.to.line.circle.fill")
                                .renderingMode(.template)
                                .foregroundColor(.blue)
                                .font(.system(size: 16))
                        }
                    }
                    .padding(8)
                    .padding(.trailing, 4)
                    .background(.quaternary)
                    .clipShape(Capsule())
                    .buttonStyle(.plain)
                    
                    Link(destination: cask.homepageURL, label: {
                        Label("Homepage", systemImage: "house")
                    })
                    .foregroundColor(.secondary)
                }
            }
            .font(.system(size: 14, weight: .bold))
            .padding(10)
        }
        .alert("Install will likely fail", isPresented: $showingPkgAlert, actions: {
            Button("Download Anyway") {
                Task {
                    await cask.install(caskData: caskData)
                }
            }
            
            Button("Troubleshooting") {
                if let url = URL(string: "https://aerolite.dev/applite/troubleshooting.html") {
                    NSWorkspace.shared.open(url)
                }
            }

            Button("Cancel", role: .cancel) { }
        }, message: {
            Text("Installing requires admin password and will most likely fail. We are working on a solution, in the meantime see troubleshooting for more information.")
        })
>>>>>>> 0b185fdc
    }
}

private struct AppIcon: View {
    let iconURL: URL
    let faviconURL: URL
    
    var body: some View {
        CachedAsyncImage(url: iconURL) { phase in
            Group {
                if let image = phase.image {
                    image
                        .resizable()
                } else if phase.error != nil {
                    // If fails fallback to homepage favicon
                    CachedAsyncImage(url: faviconURL) { faviconPhase in

                        if let image = faviconPhase.image {
                            image
                                .resizable()
                        } else if phase.error != nil {
                            PlaceholderAppIcon()
                        }
                    }
                } else {
                    RoundedRectangle(cornerRadius: 12, style: .continuous)
                        .fill(.gray)
                        .shimmering()
                }
            }
            .frame(width: 54, height: 54)
        }
    }
}

/// Button used in the Download section, downloads the app
private struct DownloadButton: View {
    @ObservedObject var cask: Cask
    @Binding var showingAlert: Bool
    
    @EnvironmentObject var caskData: CaskData
    
    @State var showingPopover = false
    @State var isPresentingCaveats = false
    @State var isPresentingBrewError = false
    @State var isPresentingForceInstallConfirmation = false
    @State var showingPkgAlert = false
    
    var body: some View {
        /// Download button
        Button {
            if cask.caveats != nil {
                // Present caveats dialog
                isPresentingCaveats = true
                showingAlert = true
                return
            }
            
            if cask.pkgInstaller {
                showingPkgAlert = true
                showingAlert = true
                return
            }
            
            download()
        } label: {
            Image(systemName: "arrow.down.to.line.circle.fill")
                .font(.system(size: 22))
                .foregroundColor(.accentColor)
        }
        .padding(.trailing, -8)
        .confirmationDialog("\(cask.caveats ?? "")", isPresented: $isPresentingCaveats) {
            Button("Download Anyway") {
                download()
            }
            
            Button("Cancel", role: .cancel) {
                showingAlert = false
            }
        }
        .alert("Broken Brew Path", isPresented: $isPresentingBrewError) {
            Button("OK", role: .cancel) {
                showingAlert = false
            }
        } message: {
            Text(BrewInstallation.brokenPathOrIstallMessage)
        }
        .alert("Install will likely fail", isPresented: $showingPkgAlert, actions: {
            Button("Download Anyway") {
                showingAlert = false
                
                Task {
                    download()
                }
            }
            
            Button("Troubleshooting") {
                showingAlert = false
                
                if let url = URL(string: "https://aerolite.dev/applite/troubleshooting.html") {
                    NSWorkspace.shared.open(url)
                }
            }

            Button("Cancel", role: .cancel) { showingAlert = false }
        }, message: {
            Text("Installing requires admin password and will most likely fail. We are working on a solution, in the meantime see troubleshooting for more information.")
        })
        
        // More actions popover
        Button() {
            showingPopover = true
            showingAlert = true
        } label: {
            Image(systemName: "chevron.down")
        }
        .popover(isPresented: $showingPopover) {
            VStack(alignment: .leading, spacing: 6) {
                // Open homepage
                Link(destination: cask.homepageURL, label: {
                    Label("Homepage", systemImage: "house")
                })
                .foregroundColor(.primary)
                
                // Force install button
                Button {
                    isPresentingForceInstallConfirmation = true
                } label: {
                    Label("Force Install", systemImage: "bolt.trianglebadge.exclamationmark.fill")
                }
                .confirmationDialog("Are you sure you want to force install \(cask.name)? This will override any current installation!", isPresented: $isPresentingForceInstallConfirmation) {
                    Button("Yes") {
                        download(force: true)
                    }
                    
                    Button("Cancel", role: .cancel) { }
                }
            }
            .padding(8)
            .buttonStyle(.plain)
        }
        .onChange(of: showingPopover) {
            if $0 == false {
                showingAlert = false
            }
        }
    }
    
    private func download(force: Bool = false) {
        // Check if brew path is valid
        if !BrewPaths.isSelectedBrewPathValid() {
            isPresentingBrewError = true
            showingAlert = true
            return
        }
        
        Task {
            await cask.install(caskData: caskData, force: force)
        }
    }
}

/// Button used in the Download section, launches, uninstalls or reinstalls the app
private struct OpenAndManageAppView: View {
    @StateObject var cask: Cask
    let deleteButton: Bool
    let moreOptionsButton: Bool
    
    @EnvironmentObject var caskData: CaskData
    
    @State var appNotFoundShowing = false
    @State var showingPopover = false
    
    var body: some View {
        // Lauch app
        Button("Open") {
            let result = cask.launchApp()
            
            if result.didFail {
                appNotFoundShowing = true
            }
        }
        .font(.system(size: 14))
        .buttonStyle(.bordered)
        .clipShape(Capsule())
        .alert("App coundn't be located", isPresented: $appNotFoundShowing) {
            Button("OK", role: .cancel) { }
        }
        
        if deleteButton {
            UninstallButton(cask: cask)
        }
        
        if moreOptionsButton {
            // More options popover
            Button() {
                showingPopover = true
            } label: {
                Image(systemName: "chevron.down")
            }
            .popover(isPresented: $showingPopover) {
                VStack(spacing: 6) {
                    // Reinstall button
                    Button {
                        Task {
                            await cask.reinstall(caskData: caskData)
                        }
                    } label: {
                        Label("Reinstall", systemImage: "arrow.2.squarepath")
                    }
                    
                    // Uninstall button
                    Button(role: .destructive) {
                        Task {
                            await cask.uninstall(caskData: caskData)
                        }
                    } label: {
                        Label("Uninstall", systemImage: "trash")
                    }
                }
                .padding(8)
                .buttonStyle(.plain)
            }
        }
    }
}

private struct UpdateButton: View {
    @EnvironmentObject var caskData: CaskData
    @StateObject var cask: Cask
    
    var body: some View {
        Button {
            Task {
                await MainActor.run { cask.progressState = .busy(withTask: "Updating") }
                
                _ = await cask.update(caskData: caskData)
            }
        } label: {
            Image(systemName: "arrow.uturn.down.circle.fill")
                .font(.system(size: 20))
        }
        .foregroundColor(.blue)
    }
}

private struct UninstallButton: View {
    @StateObject var cask: Cask
    
    @EnvironmentObject var caskData: CaskData
    
    @State var showingError = false
    
    var body: some View {
        Button {
            Task {
                await MainActor.run { cask.progressState = .busy(withTask: "Uninstalling") }
                
                _ = await cask.uninstall(caskData: caskData)
            }
        } label: {
            Image(systemName: "trash.fill")
                .font(.system(size: 20))
        }
        .foregroundColor(.primary)
    }
}

struct AppView_Previews: PreviewProvider {
    static var previews: some View {
        AppView(cask: Cask(), role: .installAndManage)
    }
}<|MERGE_RESOLUTION|>--- conflicted
+++ resolved
@@ -187,77 +187,6 @@
             }
         }
         .frame(width: Self.dimensions.width, height: Self.dimensions.height)
-<<<<<<< HEAD
-=======
-        .popover(isPresented: $showingPopover) {
-            VStack(alignment: .leading, spacing: 5) {
-                if cask.isInstalled {
-                    // Open popover
-                    Button("Open") {
-                        cask.launchApp()
-                    }
-                    .buttonStyle(.plain)
-                } else {
-                    // Install popover
-                    Button {
-                        showingPopover = false
-                        
-                        Task {
-                            if !BrewPaths.isSelectedBrewPathValid() {
-                                showingBrewPathError = true
-                                return
-                            }
-                            
-                            if cask.pkgInstaller {
-                                showingPkgAlert = true
-                                return
-                            }
-                            
-                            await cask.install(caskData: caskData)
-                        }
-                    } label: {
-                        Label {
-                            Text("Download")
-                        } icon: {
-                            Image(systemName: "arrow.down.to.line.circle.fill")
-                                .renderingMode(.template)
-                                .foregroundColor(.blue)
-                                .font(.system(size: 16))
-                        }
-                    }
-                    .padding(8)
-                    .padding(.trailing, 4)
-                    .background(.quaternary)
-                    .clipShape(Capsule())
-                    .buttonStyle(.plain)
-                    
-                    Link(destination: cask.homepageURL, label: {
-                        Label("Homepage", systemImage: "house")
-                    })
-                    .foregroundColor(.secondary)
-                }
-            }
-            .font(.system(size: 14, weight: .bold))
-            .padding(10)
-        }
-        .alert("Install will likely fail", isPresented: $showingPkgAlert, actions: {
-            Button("Download Anyway") {
-                Task {
-                    await cask.install(caskData: caskData)
-                }
-            }
-            
-            Button("Troubleshooting") {
-                if let url = URL(string: "https://aerolite.dev/applite/troubleshooting.html") {
-                    NSWorkspace.shared.open(url)
-                }
-            }
-
-            Button("Cancel", role: .cancel) { }
-        }, message: {
-            Text("Installing requires admin password and will most likely fail. We are working on a solution, in the meantime see troubleshooting for more information.")
-        })
->>>>>>> 0b185fdc
     }
 }
 
